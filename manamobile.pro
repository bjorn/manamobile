# Check the Qt version. If QT_VERSION is not set, it is probably Qt 3.
isEmpty(QT_VERSION) {
    error("QT_VERSION not defined. Mana Mobile requires Qt 5.")
}
contains(QT_VERSION, ^4\\..*) {
    message("Cannot build Mana Mobile with Qt version $$QT_VERSION")
    error("Use at least Qt 5.0")
}

# Add more folders to ship with the application, here
folder_main.source = qml/main
folder_main.target = qml
DEPLOYMENTFOLDERS = folder_main

DEFINES += QT_NO_URL_CAST_FROM_STRING

QT += network

INCLUDEPATH += src

# Pretend we're building the Tiled library to make sure it doesn't try to
# mark the Tiled classes as being imported.
DEFINES += TILED_LIBRARY

win32:INCLUDEPATH += $$(QTDIR)/src/3rdparty/zlib
else:LIBS += -lz

!win32-msvc2010 {
    # Silence compile warnings in ENet code
    # (this effectively excludes those types of warnings for C code)
    CONFIG += warn_off
    QMAKE_CFLAGS += -Wall -W -Wno-switch -Wno-unknown-pragmas -Wno-unused-parameter
    QMAKE_CXXFLAGS += -Wall -W
}

# The .cpp file which was generated for your project. Feel free to hack it.
include(src/enet/enet.pri)

SOURCES += src/main.cpp \
    src/mana/accountclient.cpp \
    src/mana/being.cpp \
    src/mana/beinglistmodel.cpp \
    src/mana/character.cpp \
    src/mana/characterlistmodel.cpp \
    src/mana/chatclient.cpp \
    src/mana/enetclient.cpp \
    src/mana/gameclient.cpp \
    src/mana/mapitem.cpp \
    src/mana/messagein.cpp \
    src/mana/messageout.cpp \
    src/mana/monster.cpp \
    src/mana/npc.cpp \
    src/mana/npcdialogmanager.cpp \
    src/mana/resource/action.cpp \
    src/mana/resource/animation.cpp \
    src/mana/resource/hairdb.cpp \
    src/mana/resource/imageresource.cpp \
    src/mana/resource/imageset.cpp \
    src/mana/resource/itemdb.cpp \
    src/mana/resource/monsterdb.cpp \
    src/mana/resource/npcdb.cpp \
    src/mana/resource/racedb.cpp \
    src/mana/resource/resource.cpp \
    src/mana/resource/spritedef.cpp \
    src/mana/resourcemanager.cpp \
    src/mana/settings.cpp \
    src/mana/sha256.cpp \
    src/mana/spriteitem.cpp \
    src/mana/spritelistmodel.cpp \
    src/mana/tilelayeritem.cpp \
    src/tiled/compression.cpp \
    src/tiled/gidmapper.cpp \
    src/tiled/imagelayer.cpp \
    src/tiled/isometricrenderer.cpp \
    src/tiled/layer.cpp \
    src/tiled/map.cpp \
    src/tiled/mapobject.cpp \
    src/tiled/mapreader.cpp \
    src/tiled/maprenderer.cpp \
    src/tiled/mapwriter.cpp \
    src/tiled/objectgroup.cpp \
    src/tiled/orthogonalrenderer.cpp \
    src/tiled/properties.cpp \
    src/tiled/staggeredrenderer.cpp \
    src/tiled/tile.cpp \
    src/tiled/tilelayer.cpp \
<<<<<<< HEAD
    src/tiled/tileset.cpp \
    src/tilelayeritem.cpp \
    src/mana/npcdialogmanager.cpp \
    src/mana/resource/attributedb.cpp \
    src/mana/attributelistmodel.cpp
=======
    src/tiled/tileset.cpp
>>>>>>> 28c887fe

HEADERS += \
    src/durationlogger.h \
    src/mana/accountclient.h \
    src/mana/being.h \
    src/mana/beinglistmodel.h \
    src/mana/character.h \
    src/mana/characterlistmodel.h \
    src/mana/chatclient.h \
    src/mana/enetclient.h \
    src/mana/gameclient.h \
    src/mana/mapitem.h \
    src/mana/messagein.h \
    src/mana/messageout.h \
    src/mana/monster.h \
    src/mana/npc.h \
    src/mana/npcdialogmanager.h \
    src/mana/protocol.h \
    src/mana/resource/action.h \
    src/mana/resource/animation.h \
    src/mana/resource/hairdb.h \
    src/mana/resource/imageresource.h \
    src/mana/resource/imageset.h \
    src/mana/resource/itemdb.h \
    src/mana/resource/monsterdb.h \
    src/mana/resource/npcdb.h \
    src/mana/resource/racedb.h \
    src/mana/resource/resource.h \
    src/mana/resource/spritedef.h \
    src/mana/resourcemanager.h \
    src/mana/settings.h \
    src/mana/sha256.h \
    src/mana/spriteitem.h \
    src/mana/spritelistmodel.h \
    src/mana/tilelayeritem.h \
    src/mana/xmlreader.h \
    src/safeassert.h \
    src/tiled/compression.h \
    src/tiled/gidmapper.h \
    src/tiled/imagelayer.h \
    src/tiled/isometricrenderer.h \
    src/tiled/layer.h \
    src/tiled/logginginterface.h \
    src/tiled/map.h \
    src/tiled/mapobject.h \
    src/tiled/mapreader.h \
    src/tiled/mapreaderinterface.h \
    src/tiled/maprenderer.h \
    src/tiled/mapwriter.h \
    src/tiled/mapwriterinterface.h \
    src/tiled/objectgroup.h \
    src/tiled/object.h \
    src/tiled/orthogonalrenderer.h \
    src/tiled/properties.h \
    src/tiled/staggeredrenderer.h \
    src/tiled/terrain.h \
    src/tiled/tiled.h \
    src/tiled/tiled_global.h \
    src/tiled/tile.h \
    src/tiled/tilelayer.h \
<<<<<<< HEAD
    src/tiled/tileset.h \
    src/tilelayeritem.h \
    src/mana/npcdialogmanager.h \
    src/mana/resource/attributedb.h \
    src/mana/attributelistmodel.h
=======
    src/tiled/tileset.h
>>>>>>> 28c887fe


# Please do not modify the following two lines. Required for deployment.
include(qtquick2applicationviewer/qtquick2applicationviewer.pri)
qtcAddDeployment()

OTHER_FILES += \
    android/version.xml \
    android/AndroidManifest.xml \
    android/res/values-pl/strings.xml \
    android/res/values-zh-rCN/strings.xml \
    android/res/values-es/strings.xml \
    android/res/values-fa/strings.xml \
    android/res/values-pt-rBR/strings.xml \
    android/res/values-zh-rTW/strings.xml \
    android/res/values-el/strings.xml \
    android/res/layout/splash.xml \
    android/res/values-id/strings.xml \
    android/res/values-rs/strings.xml \
    android/res/values-ms/strings.xml \
    android/res/values-nb/strings.xml \
    android/res/values-et/strings.xml \
    android/res/values-de/strings.xml \
    android/res/values-ja/strings.xml \
    android/res/values-ro/strings.xml \
    android/res/values-it/strings.xml \
    android/res/values-ru/strings.xml \
    android/res/values/libs.xml \
    android/res/values/strings.xml \
    android/res/values-nl/strings.xml \
    android/res/values-fr/strings.xml \
    android/src/org/kde/necessitas/ministro/IMinistroCallback.aidl \
    android/src/org/kde/necessitas/ministro/IMinistro.aidl \
    android/src/org/qtproject/qt5/android/bindings/QtApplication.java \
    android/src/org/qtproject/qt5/android/bindings/QtActivity.java<|MERGE_RESOLUTION|>--- conflicted
+++ resolved
@@ -84,15 +84,9 @@
     src/tiled/staggeredrenderer.cpp \
     src/tiled/tile.cpp \
     src/tiled/tilelayer.cpp \
-<<<<<<< HEAD
     src/tiled/tileset.cpp \
-    src/tilelayeritem.cpp \
-    src/mana/npcdialogmanager.cpp \
     src/mana/resource/attributedb.cpp \
     src/mana/attributelistmodel.cpp
-=======
-    src/tiled/tileset.cpp
->>>>>>> 28c887fe
 
 HEADERS += \
     src/durationlogger.h \
@@ -153,15 +147,9 @@
     src/tiled/tiled_global.h \
     src/tiled/tile.h \
     src/tiled/tilelayer.h \
-<<<<<<< HEAD
     src/tiled/tileset.h \
-    src/tilelayeritem.h \
-    src/mana/npcdialogmanager.h \
     src/mana/resource/attributedb.h \
     src/mana/attributelistmodel.h
-=======
-    src/tiled/tileset.h
->>>>>>> 28c887fe
 
 
 # Please do not modify the following two lines. Required for deployment.
